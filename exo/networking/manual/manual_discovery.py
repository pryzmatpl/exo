import os
import asyncio
from typing import Dict, List, Callable, Optional
from concurrent.futures import ThreadPoolExecutor

from exo.networking.discovery import Discovery
from exo.topology.device_capabilities import DeviceCapabilities
from exo.networking.manual.network_topology_config import NetworkTopology, PeerConfig
from exo.helpers import DEBUG_DISCOVERY
from exo.networking.peer_handle import PeerHandle


class ManualDiscovery(Discovery):
  def __init__(
    self,
    network_config_path: str,
    node_id: str,
    create_peer_handle: Callable[[str, str, str, DeviceCapabilities], PeerHandle],
  ):
    self.network_config_path = network_config_path
    self.node_id = node_id
    self.create_peer_handle = create_peer_handle

    self.listen_task = None
    self.known_peers: Dict[str, PeerHandle] = {}

    self._cached_peers: Dict[str, PeerConfig] = {}
    self._last_modified_time: Optional[float] = None
    self._file_executor = ThreadPoolExecutor(max_workers=1)

  async def start(self) -> None:
    self.listen_task = asyncio.create_task(self.task_find_peers_from_config())

  async def stop(self) -> None:
    if self.listen_task: self.listen_task.cancel()
    self._file_executor.shutdown(wait=True)

  async def discover_peers(self, wait_for_peers: int = 0) -> List[PeerHandle]:
    if wait_for_peers > 0:
      while len(self.known_peers) < wait_for_peers:
        if DEBUG_DISCOVERY >= 2: print(f"Current peers: {len(self.known_peers)}/{wait_for_peers}. Waiting for more peers...")
        await asyncio.sleep(0.1)
    if DEBUG_DISCOVERY >= 2: print(f"Discovered peers: {[peer.id() for peer in self.known_peers.values()]}")
    return list(self.known_peers.values())

  async def task_find_peers_from_config(self):
    if DEBUG_DISCOVERY >= 2: print("Starting task to find peers from config...")
    while True:
      peers_from_config = await self._get_peers()
      new_known_peers = {}
      for peer_id, peer_config in peers_from_config.items():
        try:
          if DEBUG_DISCOVERY >= 2: print(f"Checking peer {peer_id=} at {peer_config.address}:{peer_config.port}")
          peer = self.known_peers.get(peer_id)
          if not peer:
            if DEBUG_DISCOVERY >= 2: print(f"{peer_id=} not found in known peers. Adding.")
            peer = self.create_peer_handle(peer_id, f"{peer_config.address}:{peer_config.port}", "MAN", peer_config.device_capabilities)
          is_healthy = await peer.health_check()
          if is_healthy:
            if DEBUG_DISCOVERY >= 2: print(f"{peer_id=} at {peer_config.address}:{peer_config.port} is healthy.")
            new_known_peers[peer_id] = peer
          elif DEBUG_DISCOVERY >= 2:
            print(f"{peer_id=} at {peer_config.address}:{peer_config.port} is not healthy. Removing.")
        except Exception as e:
          if DEBUG_DISCOVERY >= 2: print(f"Exception occured when attempting to add {peer_id=}: {e}")
<<<<<<< HEAD
      await asyncio.sleep(5.0)
=======
      self.known_peers = new_known_peers
      await asyncio.sleep(1.0)
>>>>>>> b5cbcbc7

      if DEBUG_DISCOVERY >= 2: print(f"Current known peers: {[peer.id() for peer in self.known_peers.values()]}")

  async def _get_peers(self):
    try:
      loop = asyncio.get_running_loop()
      current_mtime = await loop.run_in_executor(self._file_executor, os.path.getmtime, self.network_config_path)

      if (self._cached_peers is not None and self._last_modified_time is not None and current_mtime <= self._last_modified_time):
        return self._cached_peers

      topology = await loop.run_in_executor(self._file_executor, NetworkTopology.from_path, self.network_config_path)

      if self.node_id not in topology.peers:
        raise ValueError(
          f"Node ID {self.node_id} not found in network config file "
          f"{self.network_config_path}. Please run with `node_id` set to "
          f"one of the keys in the config file: {[k for k, _ in topology.peers]}"
        )

      peers_in_network = topology.peers
      peers_in_network.pop(self.node_id)

      self._cached_peers = peers_in_network
      self._last_modified_time = current_mtime

      return peers_in_network

    except Exception as e:
      if DEBUG_DISCOVERY >= 2:
        print(f"Error when loading network config file from {self.network_config_path}. "
              f"Please update the config file in order to successfully discover peers. "
              f"Exception: {e}")
      return self._cached_peers<|MERGE_RESOLUTION|>--- conflicted
+++ resolved
@@ -63,12 +63,7 @@
             print(f"{peer_id=} at {peer_config.address}:{peer_config.port} is not healthy. Removing.")
         except Exception as e:
           if DEBUG_DISCOVERY >= 2: print(f"Exception occured when attempting to add {peer_id=}: {e}")
-<<<<<<< HEAD
       await asyncio.sleep(5.0)
-=======
-      self.known_peers = new_known_peers
-      await asyncio.sleep(1.0)
->>>>>>> b5cbcbc7
 
       if DEBUG_DISCOVERY >= 2: print(f"Current known peers: {[peer.id() for peer in self.known_peers.values()]}")
 
